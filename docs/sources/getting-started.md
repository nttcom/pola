--- conflicted
+++ resolved
@@ -20,12 +20,9 @@
   grpc:
     address: "192.0.2.1"
     port: 50051
-<<<<<<< HEAD
-=======
   log:
     path: "/var/log/pola/"
     name: "polad.log"
->>>>>>> 991937f6
 ```
 
 ## Run Pola PCE using polad
@@ -33,13 +30,7 @@
 Start polad. Specify the created configuration file with the -f option.
 
 ```bash
-<<<<<<< HEAD
-$ polad -f polad.conf
-{"level":"info","ts":1653563205.5598016,"caller":"server/server.go:131","msg":"gRPC Listen","listenInfo":"192.0.2.1:50051","server":"grpc"}
-{"level":"info","ts":1653563205.560059,"caller":"server/server.go:99","msg":"PCE Listen","listenInfo":"192.0.2.1:4189"}
-=======
 $ sudo polad -f polad.yaml
 2022-06-05T22:57:59.823Z        info    gRPC Listen     {"listenInfo": "127.0.0.1:50051", "server": "grpc"}
 2022-06-05T22:57:59.823Z        info    PCEP Listen     {"listenInfo": "10.100.0.252:4189"}
->>>>>>> 991937f6
 ```